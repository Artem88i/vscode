{
	"": [
		"--------------------------------------------------------------------------------------------",
		"Copyright (c) Microsoft Corporation. All rights reserved.",
		"Licensed under the MIT License. See License.txt in the project root for license information.",
		"--------------------------------------------------------------------------------------------",
		"Do not edit this file. It is machine generated."
	],
	"editorConfigurationTitle": "Éditeur",
	"fontFamily": "Contrôle la famille de polices.",
	"fontWeight": "Contrôle l'épaisseur de police.",
	"fontSize": "Contrôle la taille de police en pixels.",
	"lineHeight": "Contrôle la hauteur de ligne. Utilisez 0 pour calculer lineHeight à partir de fontSize.",
	"letterSpacing": "Définit l'espacement des caractères en pixels.",
	"lineNumbers.off": "Les numéros de ligne ne sont pas affichés.",
	"lineNumbers.on": "Les numéros de ligne sont affichés en nombre absolu.",
	"lineNumbers.relative": "Les numéros de ligne sont affichés sous la forme de distance en lignes à la position du curseur.",
	"lineNumbers.interval": "Les numéros de ligne sont affichés toutes les 10 lignes.",
	"rulers": "Afficher les règles verticales après un certain nombre de caractères à espacement fixe. Utiliser plusieurs valeurs pour plusieurs règles. Aucune règle n'est dessinée si le tableau est vide",
	"wordSeparators": "Caractères utilisés comme séparateurs de mots durant la navigation ou les opérations basées sur les mots",
	"tabSize": "Le nombre d'espaces correspondant à une tabulation. Ce paramètre est remplacé en fonction du contenu du fichier quand 'editor.detectIndentation' est activé.",
	"tabSize.errorMessage": "'number' attendu. Notez que la valeur \"auto\" a été remplacée par le paramètre 'editor.detectIndentation'.",
	"insertSpaces": "Espaces insérés quand vous appuyez sur la touche Tab. Ce paramètre est remplacé en fonction du contenu du fichier quand 'editor.detectIndentation' est activé.",
	"insertSpaces.errorMessage": "'boolean' attendu. Notez que la valeur \"auto\" a été remplacée par le paramètre 'editor.detectIndentation'.",
	"detectIndentation": "Quand vous ouvrez un fichier, 'editor.tabSize' et 'editor.insertSpaces' sont détectés en fonction du contenu du fichier.",
	"roundedSelection": "Contrôle si les sélections ont des angles arrondis",
	"scrollBeyondLastLine": "Contrôle si l'éditeur défile au-delà de la dernière ligne",
	"scrollBeyondLastColumn": "Contrôle le nombre de caractères supplémentaires, au-delà duquel l’éditeur défilera horizontalement",
	"smoothScrolling": "Contrôle si l'éditeur défilera en utilisant une animation",
	"minimap.enabled": "Contrôle si la minicarte est affichée",
	"minimap.side": "Contrôle le côté où afficher la minicarte.",
	"minimap.showSlider": "Contrôle si le curseur de la minicarte est automatiquement masqué",
	"minimap.renderCharacters": "Afficher les caractères réels sur une ligne (par opposition aux blocs de couleurs)",
	"minimap.maxColumn": "Limiter la largeur de la minicarte pour afficher au maximum un certain nombre de colonnes",
	"find.seedSearchStringFromSelection": "Contrôle si nous remplissons la chaîne à rechercher dans le Widget Recherche à partir de la sélection de l'éditeur",
	"find.autoFindInSelection": "Contrôle si l'indicateur Rechercher dans la sélection est activé quand plusieurs caractères ou lignes de texte sont sélectionnés dans l'éditeur",
	"find.globalFindClipboard": "Contrôle si le Widget Recherche doit lire ou modifier le presse-papiers partagé sur macOS",
	"wordWrap.off": "Le retour automatique à la ligne n'est jamais effectué.",
	"wordWrap.on": "Le retour automatique à la ligne s'effectue en fonction de la largeur de la fenêtre d'affichage.",
	"wordWrap.wordWrapColumn": "Le retour automatique à la ligne s'effectue en fonction de 'editor.wordWrapColumn'.",
	"wordWrap.bounded": "Retour automatique à la ligne au minimum en fonction de la fenêtre d'affichage et de 'editor.wordWrapColumn'.",
	"wordWrap": "Contrôle le retour automatique à la ligne. Valeurs possibles :\n - 'off' (désactive le retour automatique à la ligne) ;\n - 'on' (retour automatique à la ligne dans la fenêtre d'affichage) ;\n - 'wordWrapColumn' (retour automatique à la ligne en fonction de 'editor.wordWrapColumn') ou ;\n - 'bounded' (retour automatique à la ligne au minimum en fonction de la fenêtre d'affichage et de 'editor.wordWrapColumn').",
	"wordWrapColumn": "Contrôle la colonne de retour automatique à la ligne de l'éditeur quand 'editor.wordWrap' a la valeur 'wordWrapColumn' ou 'bounded'.",
<<<<<<< HEAD
=======
	"wrappingIndent": "Contrôle la mise en retrait des lignes enveloppées. Il peut s’agir de 'none', 'same', 'indent' ou 'deepIndent'.",
>>>>>>> 8647b7c1
	"mouseWheelScrollSensitivity": "Multiplicateur à utiliser pour le 'deltaX' et le 'deltaY' des événements de défilement de la roulette de la souris",
	"multiCursorModifier.ctrlCmd": "Mappe vers 'Contrôle' dans Windows et Linux, et vers 'Commande' dans macOS.",
	"multiCursorModifier.alt": "Mappe vers 'Alt' dans Windows et Linux, et vers 'Option' dans macOS.",
	"multiCursorModifier": "Le modificateur à utiliser pour ajouter plusieurs curseurs avec la souris. 'ctrlCmd' mappe vers 'Contrôle' dans Windows et Linux, et vers 'Commande' dans macOS. Les mouvements de souris Accéder à la définition et Ouvrir le lien s'adaptent pour ne pas entrer en conflit avec le modificateur multicurseur.",
	"multiCursorMergeOverlapping": "Fusionnez plusieurs curseurs quand ils se chevauchent.",
	"quickSuggestions.strings": "Activez les suggestions rapides dans les chaînes.",
	"quickSuggestions.comments": "Activez les suggestions rapides dans les commentaires.",
	"quickSuggestions.other": "Activez les suggestions rapides en dehors des chaînes et des commentaires.",
	"quickSuggestions": "Contrôle si les suggestions doivent s'afficher automatiquement en cours de frappe",
	"quickSuggestionsDelay": "Contrôle le délai en ms au bout duquel les suggestions rapides s'affichent",
	"parameterHints": "Active la pop up qui affiche la documentation des paramètres et écrit de l'information pendant que vous écrivez",
	"autoClosingBrackets": "Contrôle si l'éditeur doit automatiquement fermer les crochets après les avoir ouverts",
	"formatOnType": "Contrôle si l'éditeur doit automatiquement mettre en forme la ligne après la saisie",
	"formatOnPaste": "Contrôle si l'éditeur doit automatiquement mettre en forme le contenu collé. Un formateur doit être disponible et doit pouvoir mettre en forme une plage dans un document.",
	"autoIndent": "Contrôle si l’éditeur doit ajuster automatiquement la mise en retrait lorsque les utilisateurs tapent, collent ou déplacent des lignes. Les règles de mise en retrait du language doivent être disponibles.",
	"suggestOnTriggerCharacters": "Contrôle si les suggestions doivent s'afficher automatiquement durant la saisie de caractères de déclenchement",
	"acceptSuggestionOnEnter": "Contrôle si les suggestions doivent être acceptées avec 'Entrée', en plus de 'Tab'. Cela permet d'éviter toute ambiguïté entre l'insertion de nouvelles lignes et l'acceptation de suggestions. La valeur 'smart' signifie que vous acceptez uniquement une suggestion avec Entrée quand elle applique une modification de texte",
	"acceptSuggestionOnCommitCharacter": "Contrôle si les suggestions doivent être acceptées avec des caractères de validation. Par exemple, en JavaScript, le point-virgule (';') peut être un caractère de validation qui permet d'accepter une suggestion et de taper ce caractère.",
	"snippetSuggestions.top": "Afficher des suggestions d’extraits au-dessus d’autres suggestions.",
	"snippetSuggestions.bottom": "Afficher des suggestions d’extraits en-dessous d’autres suggestions.",
	"snippetSuggestions.inline": "Afficher des suggestions d’extraits avec d’autres suggestions.",
	"snippetSuggestions.none": "Ne pas afficher de suggestions d’extrait de code.",
	"snippetSuggestions": "Contrôle si les extraits de code s'affichent en même temps que d'autres suggestions, ainsi que leur mode de tri.",
	"emptySelectionClipboard": "Contrôle si la copie sans sélection permet de copier la ligne actuelle.",
	"wordBasedSuggestions": "Contrôle si la saisie semi-automatique doit être calculée en fonction des mots présents dans le document.",
	"suggestSelection.first": "Sélectionnez toujours la première suggestion.",
	"suggestSelection.recentlyUsed": "Sélectionnez les suggestions récentes à moins qu'une saisie ultérieure en sélectionne un, par exemple 'console.| -> console.log' parce que `log` a été complété récemment.",
	"suggestSelection.recentlyUsedByPrefix": "Sélectionnez des suggestions basées sur des préfixes précédents qui ont complété ces suggestions, par exemple `co -> console` et `con -> const`.",
	"suggestSelection": "Contrôle comment les suggestions sont pré-sélectionnés lors de l’affichage de la liste de suggestion.",
	"suggestFontSize": "Taille de police du widget de suggestion",
	"suggestLineHeight": "Hauteur de ligne du widget de suggestion",
	"selectionHighlight": "Détermine si l'éditeur doit surligner les correspondances similaires à la sélection",
	"occurrencesHighlight": "Contrôle si l'éditeur doit mettre en surbrillance les occurrences de symboles sémantiques",
	"overviewRulerLanes": "Contrôle le nombre d'ornements pouvant s'afficher à la même position dans la règle d'aperçu",
	"overviewRulerBorder": "Contrôle si une bordure doit être dessinée autour de la règle d'aperçu.",
	"cursorBlinking": "Contrôler le style d’animation du curseur.",
	"mouseWheelZoom": "Agrandir ou réduire la police de l'éditeur quand l'utilisateur fait tourner la roulette de la souris tout en maintenant la touche Ctrl enfoncée",
	"cursorStyle": "Contrôle le style du curseur. Les valeurs acceptées sont 'block', 'block-outline', 'line', 'line-thin', 'underline' et 'underline-thin'",
	"cursorWidth": "Contrôle la largeur du curseur quand editor.cursorStyle est à 'line'",
	"fontLigatures": "Active les ligatures de police",
	"hideCursorInOverviewRuler": "Contrôle si le curseur doit être masqué dans la règle d'aperçu.",
	"renderWhitespace": "Contrôle la façon dont l'éditeur affiche les espaces blancs. Il existe trois options possibles : 'none', 'boundary' et 'all'. L'option 'boundary' n'affiche pas les espaces uniques qui séparent les mots.",
	"renderControlCharacters": "Contrôle si l'éditeur doit afficher les caractères de contrôle",
	"renderIndentGuides": "Contrôle si l'éditeur doit afficher les repères de mise en retrait",
	"renderLineHighlight": "Contrôle la façon dont l'éditeur doit afficher la surbrillance de la ligne active. Les différentes possibilités sont 'none', 'gutter', 'line' et 'all'.",
	"codeLens": "Contrôle si l’éditeur affiche CodeLens",
	"folding": "Contrôle si le pliage de code est activé dans l'éditeur",
	"foldingStrategyAuto": "Si disponible, utilisez une stratégie de présentation langage-spécifique, sinon la stratégie d'indentation s'applique.",
	"foldingStrategyIndentation": "Utilisez toujours l'indentation basée sur la stratégie de présentation",
	"foldingStrategy": "Contrôle la façon dont les repliages sont calculées. 'auto' utilise une stratégie repliage spécifique au langage, si disponible. 'indentation' force à ce que la stratégie de repliage basée sur l'indentation soit utilisée.",
	"showFoldingControls": "Définit si les contrôles de réduction sur la bordure sont cachés automatiquement",
	"matchBrackets": "Met en surbrillance les crochets correspondants quand l'un d'eux est sélectionné.",
	"glyphMargin": "Contrôle si l'éditeur doit afficher la marge de glyphes verticale. La marge de glyphes sert principalement au débogage.",
	"useTabStops": "L'insertion et la suppression d'un espace blanc suit les taquets de tabulation",
	"trimAutoWhitespace": "Supprimer l'espace blanc de fin inséré automatiquement",
	"stablePeek": "Garder les éditeurs d'aperçu ouverts même si l'utilisateur double-clique sur son contenu ou appuie sur la touche Échap.",
	"dragAndDrop": "Contrôle si l'éditeur autorise le déplacement des sélections par glisser-déplacer.",
	"accessibilitySupport.auto": "L'éditeur utilise les API de la plateforme pour détecter si un lecteur d'écran est attaché.",
	"accessibilitySupport.on": "L'éditeur est optimisé en permanence pour une utilisation avec un lecteur d'écran.",
	"accessibilitySupport.off": "L'éditeur n'est jamais optimisé pour une utilisation avec un lecteur d'écran.",
	"accessibilitySupport": "Contrôle si l'éditeur doit s'exécuter dans un mode optimisé pour les lecteurs d'écran.",
	"links": "Contrôle si l'éditeur doit détecter les liens et les rendre cliquables",
	"colorDecorators": "Contrôle si l'éditeur doit afficher les éléments décoratifs de couleurs inline et le sélecteur de couleurs.",
	"codeActions": "Active l'ampoule d'action de code",
	"codeActionsOnSave.organizeImports": "Exécuter organiser les importations lors de l'enregistrement ?",
	"codeActionsOnSave": "Types d'action de code à exécuter à l'enregistrement.",
	"codeActionsOnSaveTimeout": "Délai d'attente pour les actions de code exécutées lors de l'enregistrement.",
	"selectionClipboard": "Contrôle si le presse-papiers primaire Linux doit être pris en charge.",
	"sideBySide": "Contrôle si l'éditeur de différences affiche les différences en mode côte à côte ou inline",
	"ignoreTrimWhitespace": "Contrôle si l'éditeur de différences affiche les changements liés aux espaces blancs de début ou de fin comme des différences",
	"largeFileOptimizations": "Traitement spécial des fichiers volumineux pour désactiver certaines fonctionnalités utilisant beaucoup de mémoire.",
	"renderIndicators": "Contrôle si l'éditeur de différences affiche les indicateurs +/- pour les modifications ajoutées/supprimées"
}<|MERGE_RESOLUTION|>--- conflicted
+++ resolved
@@ -16,6 +16,7 @@
 	"lineNumbers.on": "Les numéros de ligne sont affichés en nombre absolu.",
 	"lineNumbers.relative": "Les numéros de ligne sont affichés sous la forme de distance en lignes à la position du curseur.",
 	"lineNumbers.interval": "Les numéros de ligne sont affichés toutes les 10 lignes.",
+	"lineNumbers": "Contrôle l’affichage des numéros de ligne.",
 	"rulers": "Afficher les règles verticales après un certain nombre de caractères à espacement fixe. Utiliser plusieurs valeurs pour plusieurs règles. Aucune règle n'est dessinée si le tableau est vide",
 	"wordSeparators": "Caractères utilisés comme séparateurs de mots durant la navigation ou les opérations basées sur les mots",
 	"tabSize": "Le nombre d'espaces correspondant à une tabulation. Ce paramètre est remplacé en fonction du contenu du fichier quand 'editor.detectIndentation' est activé.",
@@ -41,10 +42,7 @@
 	"wordWrap.bounded": "Retour automatique à la ligne au minimum en fonction de la fenêtre d'affichage et de 'editor.wordWrapColumn'.",
 	"wordWrap": "Contrôle le retour automatique à la ligne. Valeurs possibles :\n - 'off' (désactive le retour automatique à la ligne) ;\n - 'on' (retour automatique à la ligne dans la fenêtre d'affichage) ;\n - 'wordWrapColumn' (retour automatique à la ligne en fonction de 'editor.wordWrapColumn') ou ;\n - 'bounded' (retour automatique à la ligne au minimum en fonction de la fenêtre d'affichage et de 'editor.wordWrapColumn').",
 	"wordWrapColumn": "Contrôle la colonne de retour automatique à la ligne de l'éditeur quand 'editor.wordWrap' a la valeur 'wordWrapColumn' ou 'bounded'.",
-<<<<<<< HEAD
-=======
 	"wrappingIndent": "Contrôle la mise en retrait des lignes enveloppées. Il peut s’agir de 'none', 'same', 'indent' ou 'deepIndent'.",
->>>>>>> 8647b7c1
 	"mouseWheelScrollSensitivity": "Multiplicateur à utiliser pour le 'deltaX' et le 'deltaY' des événements de défilement de la roulette de la souris",
 	"multiCursorModifier.ctrlCmd": "Mappe vers 'Contrôle' dans Windows et Linux, et vers 'Commande' dans macOS.",
 	"multiCursorModifier.alt": "Mappe vers 'Alt' dans Windows et Linux, et vers 'Option' dans macOS.",

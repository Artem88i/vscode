--- conflicted
+++ resolved
@@ -45,13 +45,8 @@
 		readonly id: number,
 		readonly shouldPersist: boolean,
 		private readonly _remoteTerminalChannel: RemoteTerminalChannelClient,
-<<<<<<< HEAD
-		private readonly _remoteAgentService: IRemoteAgentService,
-		private readonly _logService: ITerminalLogService
-=======
 		@IRemoteAgentService private readonly _remoteAgentService: IRemoteAgentService,
-		@ILogService private readonly _logService: ILogService
->>>>>>> 982869fe
+		@ITerminalLogService private readonly _logService: ITerminalLogService
 	) {
 		super();
 		this._startBarrier = new Barrier();

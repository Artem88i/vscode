--- conflicted
+++ resolved
@@ -142,7 +142,6 @@
 		return this.model;
 	}
 
-<<<<<<< HEAD
 	appendToModel(content: string): void {
 		if (this.model) {
 			if (this.replaceAllValue === null && content) {
@@ -199,14 +198,6 @@
 					this.replaceAllValue = null;
 				});
 			}
-=======
-	protected appendToModel(content: string): void {
-		if (this.model && content) {
-			const lastLine = this.model.getLineCount();
-			const lastLineMaxColumn = this.model.getLineMaxColumn(lastLine);
-			this.model.applyEdits([EditOperation.insert(new Position(lastLine, lastLineMaxColumn), content)]);
-			this._onDidAppendedContent.fire();
->>>>>>> 2499f319
 		}
 	}
 
